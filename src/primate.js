--- conflicted
+++ resolved
@@ -26,15 +26,6 @@
 		this.app.use(...args);
 	}
 
-<<<<<<< HEAD
-	async start({ port = process.env.PORT, config = {} } = {}) {
-
-		// fallback to 1337 if env.PORT is not set
-		if(!port) port = await getPort({ port: [ 1337, 8008, 10101 ] });
-		else port = await getPort({ port: [ port, 1337, 8008, 10101 ] });
-
-		// search for a random port if port 1337 is already in use
-=======
 	/**
 	 * Start the Primate application.
 	 * @param {number} [port=process.env.PORT] - The port to listen on.
@@ -43,9 +34,8 @@
 		// Fallback to a list of ports if env.PORT is not set
 		const ports = port ? [ port, 1337, 8008, 10101 ] : [ 1337, 8008, 10101 ];
 		port = await getPort({ port: ports });
->>>>>>> bac1baef
 
-		const server = this.app.listen(port, () => {
+		this.app.listen(port, () => {
 			console.log(chalk.white.bgRgb(204, 0, 0).bold(` 🐵 🙈 🙉 🙊 PRIMATE STARTED 🙊 🙉 🙈 🐵 `));
 			console.log(chalk.yellowBright.bgBlack.bold(`Listening on port ${ port }! `));
 		});
